<<<<<<< HEAD
=======
# Copyright (c) AIRBUS and its affiliates.
# This source code is licensed under the MIT license found in the
# LICENSE file in the root directory of this source tree.

from __future__ import annotations

from skdecide.builders.discrete_optimization.generic_tools.graph_api import Graph
>>>>>>> 42a8b6ad
from skdecide.builders.discrete_optimization.rcpsp.rcpsp_model import RCPSPSolution, RCPSPModel, RCPSPModelCalendar
from typing import List, Union
from copy import deepcopy
import numpy as np
import scipy.stats


def compute_resource_consumption(rcpsp_model: RCPSPModel,
                                 rcpsp_sol: RCPSPSolution,
                                 list_resources: List[Union[int, str]]=None,
                                 future_view=True):
    modes_extended = deepcopy(rcpsp_sol.rcpsp_modes)
    modes_extended.insert(0, 1)
    modes_extended.append(1)
    last_activity = max(rcpsp_sol.rcpsp_schedule)
    makespan = rcpsp_sol.rcpsp_schedule[last_activity]['end_time']
    if list_resources is None:
        list_resources = rcpsp_model.resources_list
    consumptions = np.zeros((len(list_resources), makespan + 1))
    for act_id in rcpsp_sol.rcpsp_schedule:
        for ir in range(len(list_resources)):
            use_ir = rcpsp_model.mode_details[act_id][modes_extended[act_id - 1]][list_resources[ir]]
            if future_view:
                consumptions[ir, rcpsp_sol.rcpsp_schedule[act_id]["start_time"] + 1:rcpsp_sol.rcpsp_schedule[act_id][
                                                                                        "end_time"] + 1] += use_ir
            else:
                consumptions[ir, rcpsp_sol.rcpsp_schedule[act_id]["start_time"]:rcpsp_sol.rcpsp_schedule[act_id]["end_time"]] += use_ir

    return consumptions, np.arange(0, makespan+1, 1)


def compute_nice_resource_consumption(rcpsp_model: RCPSPModel, rcpsp_sol: RCPSPSolution,
                                      list_resources: List[Union[int, str]] = None):
    if list_resources is None:
        list_resources = rcpsp_model.resources_list
    c_future, times = compute_resource_consumption(rcpsp_model, rcpsp_sol,
                                                   list_resources=list_resources,
                                                   future_view=True)
    c_past, times = compute_resource_consumption(rcpsp_model, rcpsp_sol,
                                                 list_resources=list_resources,
                                                 future_view=False)
    merged_times = {i: [] for i in range(len(list_resources))}
    merged_cons = {i: [] for i in range(len(list_resources))}
    for r in range(len(list_resources)):
        for index_t in range(len(times)):
            merged_times[r] += [times[index_t], times[index_t]]
            merged_cons[r] += [c_future[r, index_t], c_past[r, index_t]]
    for r in merged_times:
        merged_times[r] = np.array(merged_times[r])
        merged_cons[r] = np.array(merged_cons[r])
    return merged_times, merged_cons


def compute_schedule_per_resource_individual(rcpsp_model: RCPSPModel,
                                             rcpsp_sol: RCPSPSolution,
                                             resource_types_to_consider: List[str]=None,
                                             verbose=False):
    nb_ressources = len(rcpsp_model.resources_list)
    modes_extended = deepcopy(rcpsp_sol.rcpsp_modes)
    modes_extended.insert(0, 1)
    modes_extended.append(1)
    if resource_types_to_consider is None:
        resources = rcpsp_model.resources_list
    else:
        resources = resource_types_to_consider
    sorted_task_by_start = sorted(rcpsp_sol.rcpsp_schedule,
                                  key=lambda x: 100000*rcpsp_sol.rcpsp_schedule[x]["start_time"]+x)
    sorted_task_by_end = sorted(rcpsp_sol.rcpsp_schedule,
                                key=lambda x: 100000*rcpsp_sol.rcpsp_schedule[x]["end_time"]+x)
    max_time = rcpsp_sol.rcpsp_schedule[sorted_task_by_end[-1]]["end_time"]
    min_time = rcpsp_sol.rcpsp_schedule[sorted_task_by_end[0]]["start_time"]
    print("Min time ", min_time)
    print("Max time ", max_time)
    with_calendar = isinstance(rcpsp_model, RCPSPModelCalendar)

    array_ressource_usage = {resources[i]:
                            {"activity":
                             np.zeros((max_time-min_time+1,
                                       max(rcpsp_model.resources[resources[i]])
                                       if with_calendar else rcpsp_model.resources[resources[i]])),
                             "binary_activity":
                             np.zeros((max_time - min_time + 1,
                                      max(rcpsp_model.resources[resources[i]])
                                      if with_calendar else rcpsp_model.resources[resources[i]])),
                             "total_activity":
                             np.zeros(max(rcpsp_model.resources[resources[i]])
                                      if with_calendar else rcpsp_model.resources[resources[i]]),
                             "activity_last_n_hours":
                             np.zeros((max_time-min_time+1,
                                       max(rcpsp_model.resources[resources[i]])
                                       if with_calendar else rcpsp_model.resources[resources[i]])),
                             "boxes_time": []
                             }
                             for i in range(len(resources))}
    total_time = max_time-min_time+1
    nhour = int(min(8, total_time/2-1))
    index_to_time = {i: min_time+i for i in range(max_time-min_time+1)}
    time_to_index = {index_to_time[i]: i for i in index_to_time}

    for activity in sorted_task_by_start:
        mode = modes_extended[activity-1]
        start_time = rcpsp_sol.rcpsp_schedule[activity]["start_time"]
        end_time = rcpsp_sol.rcpsp_schedule[activity]["end_time"]
        if end_time == start_time:
            continue
        resources_needed = {r: rcpsp_model.mode_details[activity][mode][r]
                            for r in resources}
        for r in resources_needed:
            if r not in array_ressource_usage:
                continue
            rneeded = resources_needed[r]
            if not with_calendar:
                range_interest = range(array_ressource_usage[r]["activity"].shape[1])
            else:
                # try:
                #     range_interest = [x for x in range(len(rcpsp_model.calendar_details[r])) if
                #                       rcpsp_model.calendar_details[r][x][time_to_index[start_time]] == 1]
                # except:
                range_interest = range(rcpsp_model.resources[r][time_to_index[start_time]])
            while rneeded > 0:
                # availables_people_r = [i for i in range(array_ressource_usage[r]["activity"].shape[1])
                #                        if array_ressource_usage[r]["activity"][time_to_index[start_time], i] == 0]
                availables_people_r = [i for i in range_interest
                                       if array_ressource_usage[r]["activity"][time_to_index[start_time], i] == 0]
                if verbose:
                    print(len(availables_people_r), " people available : ")
                if len(availables_people_r) > 0:
                    resource = min(availables_people_r,
                                   key=lambda x: array_ressource_usage[r]["total_activity"][x])
                    # greedy choice,
                    # the one who worked the less until now.
                    array_ressource_usage[r]["activity"][time_to_index[start_time]:time_to_index[end_time], resource] \
                        = activity
                    array_ressource_usage[r]["binary_activity"][time_to_index[start_time]:time_to_index[end_time], resource] \
                        = 1
                    array_ressource_usage[r]["total_activity"][resource] += (end_time-start_time)
                    array_ressource_usage[r]["activity_last_n_hours"][:, resource] = np.convolve(array_ressource_usage[r]["binary_activity"][:, resource],
                                                                                                 np.array([1]*nhour+[0]+[0]*nhour),
                                                                                                 mode="same")
                    array_ressource_usage[r]["boxes_time"] += [[(resource-0.25, start_time+0.01, activity),
                                                                (resource-0.25, end_time-0.01, activity),
                                                                (resource+0.25, end_time-0.01, activity),
                                                                (resource+0.25, start_time+0.01, activity),
                                                                (resource-0.25, start_time+0.01, activity)]]
                    # for plot purposes.
                    rneeded -= 1
                else:
                    print("r_needed ", rneeded)
                    print("Ressource needed : ", resources_needed)
                    print("ressource : ", r)
                    print("activity : ", activity)
                    print("Problem, can't build schedule")
                    print(array_ressource_usage[r]["activity"])
                    rneeded = 0

    return array_ressource_usage


# TODO: Check if the scipy version of KTD is the most meaningful for what we want to use it for (ktd between -1 and 1)
def kendall_tau_similarity(rcpsp_sols: (RCPSPSolution, RCPSPSolution)):
    sol1 = rcpsp_sols[0]
    sol2 = rcpsp_sols[1]

    perm1 = sol1.generate_permutation_from_schedule()
    perm2 = sol2.generate_permutation_from_schedule()

    ktd, p_value = scipy.stats.kendalltau(perm1, perm2)
    return ktd


def all_diff_start_time(rcpsp_sols: (RCPSPSolution, RCPSPSolution)):
    sol1 = rcpsp_sols[0]
    sol2 = rcpsp_sols[1]
    diffs = {}
    for act_id in sol1.rcpsp_schedule.keys():
        diff = sol1.rcpsp_schedule[act_id]['start_time'] - sol2.rcpsp_schedule[act_id]['start_time']
        diffs[act_id] = diff
    return diffs




<|MERGE_RESOLUTION|>--- conflicted
+++ resolved
@@ -1,13 +1,9 @@
-<<<<<<< HEAD
-=======
 # Copyright (c) AIRBUS and its affiliates.
 # This source code is licensed under the MIT license found in the
 # LICENSE file in the root directory of this source tree.
 
 from __future__ import annotations
 
-from skdecide.builders.discrete_optimization.generic_tools.graph_api import Graph
->>>>>>> 42a8b6ad
 from skdecide.builders.discrete_optimization.rcpsp.rcpsp_model import RCPSPSolution, RCPSPModel, RCPSPModelCalendar
 from typing import List, Union
 from copy import deepcopy
@@ -185,8 +181,4 @@
     for act_id in sol1.rcpsp_schedule.keys():
         diff = sol1.rcpsp_schedule[act_id]['start_time'] - sol2.rcpsp_schedule[act_id]['start_time']
         diffs[act_id] = diff
-    return diffs
-
-
-
-
+    return diffs