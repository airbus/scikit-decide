--- conflicted
+++ resolved
@@ -61,22 +61,14 @@
 stable-baselines3 = {version = ">=0.11.1", optional = true}
 ray = {extras = ["rllib"], version = ">=1.2.0", optional = true}
 discrete-optimization = {version = ">=0.2.1", optional = true}
-<<<<<<< HEAD
+openap = {version = ">=1.3", optional = true}
+pygeodesy = {version = ">=23.6.12", optional = true}
 unified-planning = {extras = ["engines"], version = ">=0.6.0", optional = true}
 
 [tool.poetry.extras]
-domains = [ "gym", "numpy", "matplotlib", "simplejson", "discrete-optimization", "unified-planning" ]
+domains = [ "gym", "numpy", "matplotlib", "simplejson", "discrete-optimization", "openap", "pygeodesy", "unified-planning" ]
 solvers = [ "gym", "numpy", "joblib", "ray", "stable-baselines3", "discrete-optimization", "unified-planning" ]
-all = [ "gym", "numpy", "matplotlib", "simplejson", "joblib", "ray", "stable-baselines3", "discrete-optimization", "unified-planning" ]
-=======
-openap = {version = ">=1.3", optional = true}
-pygeodesy = {version = ">=23.6.12", optional = true}
-
-[tool.poetry.extras]
-domains = [ "gym", "numpy", "matplotlib", "simplejson", "discrete-optimization", "openap", "pygeodesy" ]
-solvers = [ "gym", "numpy", "joblib", "ray", "stable-baselines3", "discrete-optimization" ]
-all = [ "gym", "numpy", "matplotlib", "simplejson", "joblib", "ray", "stable-baselines3", "discrete-optimization", "openap", "pygeodesy" ]
->>>>>>> b53bd645
+all = [ "gym", "numpy", "matplotlib", "simplejson", "joblib", "ray", "stable-baselines3", "discrete-optimization", "openap", "pygeodesy", "unified-planning" ]
 
 [tool.poetry.plugins."skdecide.domains"]
   GymDomain = "skdecide.hub.domain.gym:GymDomain [domains]"
